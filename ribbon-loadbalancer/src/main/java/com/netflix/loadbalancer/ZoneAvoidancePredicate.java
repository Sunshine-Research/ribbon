--- conflicted
+++ resolved
@@ -34,79 +34,6 @@
  */
 public class ZoneAvoidancePredicate extends AbstractServerPredicate {
 
-<<<<<<< HEAD
-	private volatile DynamicDoubleProperty triggeringLoad = new DynamicDoubleProperty("ZoneAwareNIWSDiscoveryLoadBalancer.triggeringLoadPerServerThreshold", 0.2d);
-
-	private volatile DynamicDoubleProperty triggeringBlackoutPercentage = new DynamicDoubleProperty("ZoneAwareNIWSDiscoveryLoadBalancer.avoidZoneWithBlackoutPercetage", 0.99999d);
-
-	private static final Logger logger = LoggerFactory.getLogger(ZoneAvoidancePredicate.class);
-
-	private static final DynamicBooleanProperty ENABLED = DynamicPropertyFactory
-			.getInstance().getBooleanProperty(
-					"niws.loadbalancer.zoneAvoidanceRule.enabled", true);
-
-
-	public ZoneAvoidancePredicate(IRule rule, IClientConfig clientConfig) {
-		super(rule, clientConfig);
-		initDynamicProperties(clientConfig);
-	}
-
-	public ZoneAvoidancePredicate(LoadBalancerStats lbStats,
-								  IClientConfig clientConfig) {
-		super(lbStats, clientConfig);
-		initDynamicProperties(clientConfig);
-	}
-
-	ZoneAvoidancePredicate(IRule rule) {
-		super(rule);
-	}
-
-	private void initDynamicProperties(IClientConfig clientConfig) {
-		if (clientConfig != null) {
-			triggeringLoad = DynamicPropertyFactory.getInstance().getDoubleProperty(
-					"ZoneAwareNIWSDiscoveryLoadBalancer." + clientConfig.getClientName() + ".triggeringLoadPerServerThreshold", 0.2d);
-
-			triggeringBlackoutPercentage = DynamicPropertyFactory.getInstance().getDoubleProperty(
-					"ZoneAwareNIWSDiscoveryLoadBalancer." + clientConfig.getClientName() + ".avoidZoneWithBlackoutPercetage", 0.99999d);
-		}
-
-	}
-
-	@Override
-	public boolean apply(@Nullable PredicateKey input) {
-		if (!ENABLED.get()) {
-			return true;
-		}
-		String serverZone = input.getServer().getZone();
-		if (serverZone == null) {
-			// there is no zone information from the server, we do not want to filter
-			// out this server
-			return true;
-		}
-		LoadBalancerStats lbStats = getLBStats();
-		if (lbStats == null) {
-			// no stats available, do not filter
-			return true;
-		}
-		if (lbStats.getAvailableZones().size() <= 1) {
-			// only one zone is available, do not filter
-			return true;
-		}
-		Map<String, ZoneSnapshot> zoneSnapshot = ZoneAvoidanceRule.createSnapshot(lbStats);
-			if (!zoneSnapshot.keySet().contains(serverZone)) {
-				// The server zone is unknown to the load balancer, do not filter it out
-				return true;
-		}
-		logger.debug("Zone snapshots: {}", zoneSnapshot);
-		Set<String> availableZones = ZoneAvoidanceRule.getAvailableZones(zoneSnapshot, triggeringLoad.get(), triggeringBlackoutPercentage.get());
-		logger.debug("Available zones: {}", availableZones);
-		if (availableZones != null) {
-			return availableZones.contains(input.getServer().getZone());
-		} else {
-			return false;
-		}
-	}
-=======
     private static final Logger logger = LoggerFactory.getLogger(ZoneAvoidancePredicate.class);
 
     private static final IClientConfigKey<Double> TRIGGERING_LOAD_PER_SERVER_THRESHOLD = new CommonClientConfigKey<Double>(
@@ -180,5 +107,4 @@
             return false;
         }
     }    
->>>>>>> e327877c
 }